--- conflicted
+++ resolved
@@ -30,13 +30,8 @@
 proc-macro2 = "1.0.11"
 quote = "1.0"
 indoc = "1.0"
-<<<<<<< HEAD
-#autocxx-bindgen = "=0.60.3"
-autocxx-bindgen = { git = "https://github.com/adetaylor/rust-bindgen", branch = "denote-defaulted" }
-=======
 autocxx-bindgen = "=0.62.0"
 #autocxx-bindgen = { git = "https://github.com/adetaylor/rust-bindgen", branch = "merge-upstream-0.62" }
->>>>>>> 68d280b3
 itertools = "0.10.3"
 cc = { version = "1.0", optional = true }
 # Note: Keep the patch-level version of cxx-gen and cxx in sync.
