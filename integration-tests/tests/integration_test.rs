--- conflicted
+++ resolved
@@ -12037,7 +12037,6 @@
 }
 
 #[test]
-<<<<<<< HEAD
 #[ignore] // https://github.com/google/autocxx/issues/1141
 fn test_wchar_issue_1141() {
     let cxx = indoc! {"
@@ -12051,7 +12050,9 @@
     "};
     let rs = quote! {};
     run_test(cxx, hdr, rs, &["next_wchar"], &[]);
-=======
+}
+
+#[test]
 fn test_issue_1143() {
     let hdr = indoc! {
         "namespace mapnik {
@@ -12482,7 +12483,6 @@
         } // namespace a
     "};
     run_test("", hdr, quote! {}, &["a::String"], &[]);
->>>>>>> 0c6ce0c7
 }
 
 // Yet to test:
