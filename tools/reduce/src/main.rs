--- conflicted
+++ resolved
@@ -482,11 +482,7 @@
         mv concat.h concat-body.h
         echo Codegen
         (echo \"#ifndef __CONCAT_H__\"; echo \"#define __CONCAT_H__\"; echo '#include \"concat-body.h\"'; echo \"#endif\") > concat.h
-<<<<<<< HEAD
-        ({} {} 2>&1 && cat autocxx-ffi-default-gen.rs && cat autocxxgen*.h && {} 2>&1 ) | grep \"{}\"  >/dev/null 2>&1
-=======
-        ({} {} 2>&1 && cat gen.complete.rs && cat autocxxgen*.h && {} 2>&1 ) {}
->>>>>>> 2854cfb7
+        ({} {} 2>&1 && cat autocxx-ffi-default-gen.rs && cat autocxxgen*.h && {} 2>&1 ) {}
         echo Remove
         rm concat.h
         echo Swap back
